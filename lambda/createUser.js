const { DynamoDBClient } = require('@aws-sdk/client-dynamodb');
const { DynamoDBDocumentClient, PutCommand } = require('@aws-sdk/lib-dynamodb');

const client = new DynamoDBClient({});
const dynamoDb = DynamoDBDocumentClient.from(client);

exports.handler = async (event) => {
    const tableName = process.env.USERS_TABLE;
<<<<<<< HEAD
    const role = process.env.ROLE;

    console.log('Event:', JSON.stringify(event, null, 2));
    console.log('User Attributes:', JSON.stringify(event.request.userAttributes, null, 2));
    try {
        const { request: { userAttributes } } = event;
        
        if (!userAttributes.email || !userAttributes.given_name || !userAttributes.family_name || !userAttributes.sub || !role || !tableName) {
        console.error('Missing required attributes');
        throw new Error('Missing required attributes');
        }
        const userData = {
            id: userAttributes.sub,
            email: userAttributes.email,
            birthdate: userAttributes.birthdate ? new Date(userAttributes.birthdate).toISOString() : null,
            fullname: {
                firstName: userAttributes.given_name,
                lastName: userAttributes.family_name
            },
            date_created: new Date().toISOString(),
            role:role,
            newAccount: true,
            preferences:{
                lightMode:true
            }
=======
    console.log('Event:', JSON.stringify(event, null, 2));
    console.log('User Attributes:', JSON.stringify(event.request.userAttributes, null, 2));
    try {
        const { userName, request: { userAttributes } } = event;
        
        if (!userAttributes.email || !userAttributes.given_name || !userAttributes.family_name || !userAttributes.sub) {
        console.error('Missing required attributes');
        throw new Error('Missing required attributes');
        }

        const userData = {
        id: userAttributes.sub,
        email: userAttributes.email,
        birthdate: userAttributes.birthdate ? new Date(userAttributes.birthdate).toISOString() : null,
        fullname: {
            firstName: userAttributes.given_name,
            lastName: userAttributes.family_name
        },
        date_created: new Date().toISOString(),
        role:'user',
        newAccount: true,
        preferences:{
            lightMode:true
        }
>>>>>>> ae537f0e
        };

        const params = {
        TableName: tableName,
        Item: userData,
        ConditionExpression: 'attribute_not_exists(id)'
        };

        await dynamoDb.send(new PutCommand(params));
<<<<<<< HEAD
        console.log('Successfully saved user:', userAttributes.sub);
=======
        console.log('Successfully saved user:', userName);
>>>>>>> ae537f0e
        
        return event;
        
    } catch (error) {
        if (error.name === 'ConditionalCheckFailedException') {
<<<<<<< HEAD
        return event;
=======
        console.log(`User ${event.userName} already exists`);
        return event; // Continue the flow even if user exists
>>>>>>> ae537f0e
        }
        
        console.error('Error saving user to DynamoDB:', error);
        throw error;
    }
};<|MERGE_RESOLUTION|>--- conflicted
+++ resolved
@@ -5,9 +5,8 @@
 const dynamoDb = DynamoDBDocumentClient.from(client);
 
 exports.handler = async (event) => {
-    const tableName = process.env.USERS_TABLE;
-<<<<<<< HEAD
-    const role = process.env.ROLE;
+  const tableName = process.env.USERS_TABLE;
+  const role = process.env.ROLE;
 
     console.log('Event:', JSON.stringify(event, null, 2));
     console.log('User Attributes:', JSON.stringify(event.request.userAttributes, null, 2));
@@ -32,32 +31,6 @@
             preferences:{
                 lightMode:true
             }
-=======
-    console.log('Event:', JSON.stringify(event, null, 2));
-    console.log('User Attributes:', JSON.stringify(event.request.userAttributes, null, 2));
-    try {
-        const { userName, request: { userAttributes } } = event;
-        
-        if (!userAttributes.email || !userAttributes.given_name || !userAttributes.family_name || !userAttributes.sub) {
-        console.error('Missing required attributes');
-        throw new Error('Missing required attributes');
-        }
-
-        const userData = {
-        id: userAttributes.sub,
-        email: userAttributes.email,
-        birthdate: userAttributes.birthdate ? new Date(userAttributes.birthdate).toISOString() : null,
-        fullname: {
-            firstName: userAttributes.given_name,
-            lastName: userAttributes.family_name
-        },
-        date_created: new Date().toISOString(),
-        role:'user',
-        newAccount: true,
-        preferences:{
-            lightMode:true
-        }
->>>>>>> ae537f0e
         };
 
         const params = {
@@ -67,22 +40,13 @@
         };
 
         await dynamoDb.send(new PutCommand(params));
-<<<<<<< HEAD
         console.log('Successfully saved user:', userAttributes.sub);
-=======
-        console.log('Successfully saved user:', userName);
->>>>>>> ae537f0e
         
         return event;
         
     } catch (error) {
         if (error.name === 'ConditionalCheckFailedException') {
-<<<<<<< HEAD
         return event;
-=======
-        console.log(`User ${event.userName} already exists`);
-        return event; // Continue the flow even if user exists
->>>>>>> ae537f0e
         }
         
         console.error('Error saving user to DynamoDB:', error);
