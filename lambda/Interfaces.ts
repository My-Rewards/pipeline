--- conflicted
+++ resolved
@@ -89,30 +89,14 @@
 }
 
 export interface PlanProps {
-<<<<<<< HEAD
     id:string,
     user_id: string,
     org_id: string,
     start_date: string,
-=======
-    rl_id:string | undefined,
-    rm_id:string | undefined,
-    reward_plan:RewardSystem,
->>>>>>> 24ee35d1
     visits:number,
     visits_total:number,
     points:number,
-<<<<<<< HEAD
     points_total:number
-=======
-    organization_id:string
-    rl_active:boolean,
-    rm_active:boolean,
-    name:string,
-    firstPlan:boolean,
-    redeemableRewards:string[],
-    active:boolean
->>>>>>> 24ee35d1
 }
 
 export interface ShopProps {
