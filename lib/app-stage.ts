--- conflicted
+++ resolved
@@ -80,11 +80,8 @@
 
       let mainBusinessWebsiteProps = this.mainBusinessWebsiteProps(props, this.stageName, businessDomain);
       const business_website_stack = new BusinessWebsiteStack(this, "Business-Website-Stack", mainBusinessWebsiteProps);
-<<<<<<< HEAD
-
-=======
       business_website_stack.addDependency(ssm_Stack)
->>>>>>> b14ccfb4
+
     }
 
   createHostedZoneProps(props:StageProps, stage:string, authDomain:string, businessDomain:string, apiDomain:string):HostedZoneProps{
@@ -206,9 +203,4 @@
         buildCommand: 'npm run build',
     }
   }
-<<<<<<< HEAD
-
-
-=======
->>>>>>> b14ccfb4
 }