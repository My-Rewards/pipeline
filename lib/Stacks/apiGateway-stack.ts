--- conflicted
+++ resolved
@@ -15,107 +15,6 @@
 import { UsersApiStack as BusinessApiStack } from './APIs/Business/UserApiStack';
 
 export class ApiGatewayStack extends cdk.Stack {
-<<<<<<< HEAD
-  public readonly encryptionKey: kms.Key;
-
-  constructor(scope: Construct, id: string, props: ApiStackProps) {
-    super(scope, id, props);
-
-    const hostedZoneId = cdk.Fn.importValue(`${props.stageName}-API-HostedZoneId`);
-
-    const hostedZone = route53.HostedZone.fromHostedZoneAttributes(this, 'HostedZone', {
-      hostedZoneId: hostedZoneId,
-      zoneName: `${props.apiDomain}.${DOMAIN}`,
-    });
-
-    const certificate = new acm.Certificate(this, 'Certificate', {
-      domainName:`${props.apiDomain}.${DOMAIN}`,
-      validation: acm.CertificateValidation.fromDns(hostedZone)
-    });
-
-    this.encryptionKey = new kms.Key(this, 'KMSEncryptionKey', {
-      enableKeyRotation: true,
-      description: 'KMS Key for encrypting token data for database',
-      removalPolicy: cdk.RemovalPolicy.DESTROY
-    });
-
-    const userPoolId = cdk.Fn.importValue(UP_CUSTOMER_ID);
-    const bizzUserPoolId = cdk.Fn.importValue(UP_BUSINESS_ID);
-
-    const userPool = cognito.UserPool.fromUserPoolId(this, 'ImportedUserPoolUser', userPoolId);
-    const bizzUserPool = cognito.UserPool.fromUserPoolId(this, 'ImportedUserPoolBizz', bizzUserPoolId);
-
-    const authorizerUser = new apigateway.CognitoUserPoolsAuthorizer(this, 'CognitoAuthorizerUser', {
-      cognitoUserPools: [userPool],
-    });
-
-    const authorizerBizz = new apigateway.CognitoUserPoolsAuthorizer(this, 'CognitoAuthorizerBizz', {
-      cognitoUserPools: [bizzUserPool],
-    });
-
-    // Create Custom Domain API
-    const api = new apigateway.RestApi(this, 'myRewardsApi', {
-      restApiName: 'myRewards API',
-      description: 'This is an API for Lambda functions.',
-      domainName: {
-        domainName: `${props.apiDomain}.${DOMAIN}`,
-        certificate: certificate,
-        endpointType: apigateway.EndpointType.EDGE,
-        securityPolicy: apigateway.SecurityPolicy.TLS_1_2,
-      },
-      defaultCorsPreflightOptions: {
-        allowOrigins: apigateway.Cors.ALL_ORIGINS,
-        allowMethods: apigateway.Cors.ALL_METHODS,
-        allowHeaders: apigateway.Cors.DEFAULT_HEADERS
-      },
-      deployOptions: {
-        stageName: 'prod',
-        throttlingRateLimit: 20,
-        throttlingBurstLimit: 40,
-      },
-    });
-
-    new route53.ARecord(this, 'ApiARecord', {
-      zone: hostedZone,
-      recordName: `${props.apiDomain}.${DOMAIN}`,
-      target: route53.RecordTarget.fromAlias( new targets.ApiGateway(api))
-    });
-
-    new UsersApiStack(this, 'UsersApiStack', {
-      api: api,
-      authorizer:authorizerUser,
-    });
-
-    new SquareApiStack(this, 'SquareApiStack', {
-      api: api,
-      authorizer:authorizerBizz,
-      encryptionKey:this.encryptionKey,
-      stage:props.stageName
-    });
-
-    new OrgApiStack(this, 'OrgApiStack', {
-      api: api,
-      authorizer:authorizerBizz,
-    });
-
-    new BusinessApiStack(this, 'BusinessApiStack', {
-      api: api,
-      authorizer:authorizerBizz,
-    });
-
-    new ShopApiStack(this, 'ShopApiStack', {
-      api: api,
-      authorizer:authorizerBizz,
-      encryptionKey:this.encryptionKey,
-    });
-
-    new cdk.CfnOutput(this, 'RestApi', {
-      value: api.restApiId,
-      description: 'RestApi ID',
-      exportName: 'restApi',
-    });
-  }
-=======
     public readonly encryptionKey: kms.Key;
 
     constructor(scope: Construct, id: string, props: ApiStackProps) {
@@ -198,6 +97,11 @@
             authorizer:authorizerBizz,
         });
 
+    new BusinessApiStack(this, 'BusinessApiStack', {
+      api: api,
+      authorizer:authorizerBizz,
+    });
+
         new ShopApiStack(this, 'ShopApiStack', {
             api: api,
             authorizer:authorizerBizz,
@@ -210,5 +114,4 @@
             exportName: 'restApi',
         });
     }
->>>>>>> 1eec7c83
 }