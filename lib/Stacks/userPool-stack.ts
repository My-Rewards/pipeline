import * as cdk from 'aws-cdk-lib';
import { Construct } from 'constructs';
import * as cognito from 'aws-cdk-lib/aws-cognito';
import * as iam from 'aws-cdk-lib/aws-iam';
import { 
    AUTHENTICATED_ROLE, 
    UP_CUSTOMER_ID, 
    UPC_CUSTOMER,
    UP_BUSINESS_ID,
    UPC_BUSINESS,
    CUSTOMER_DOMAIN,
    BUSINESS_DOMAIN,
    ADMIN_DOMAIN,
    UP_ADMIN_ID,
    UPC_ADMIN,
    DOMAIN,
    IDENTITY_POOL_CUSTOMER,
    IDENTITY_POOL_BUSINESS,
 } from '../../global/constants';
import { UserPoolStackProps } from '../../global/props';
import * as secretsmanager from 'aws-cdk-lib/aws-secretsmanager';
import * as targets from 'aws-cdk-lib/aws-route53-targets';
import * as route53 from 'aws-cdk-lib/aws-route53';
import * as acm from 'aws-cdk-lib/aws-certificatemanager';
import { NodejsFunction } from 'aws-cdk-lib/aws-lambda-nodejs';
import * as lambda from 'aws-cdk-lib/aws-lambda';
import * as dynamodb from 'aws-cdk-lib/aws-dynamodb';

export class UserPoolStack extends cdk.Stack {
    constructor(scope: Construct, id: string, props: UserPoolStackProps) {
      super(scope, id, props);

      const usersTable = dynamodb.Table.fromTableArn(this, 'ImportedUsersTable', cdk.Fn.importValue('UserTableARN'));
      
<<<<<<< HEAD
      const postConfirmationHandlerUser = new lambda.Function(this, 'PostConfirmationHandlerUser', {
=======
      const postConfirmationHandler = new lambda.Function(this, 'PostConfirmationHandler', {
>>>>>>> ae537f0e
        runtime: lambda.Runtime.NODEJS_20_X,
        handler: 'createUser.handler',
        code: lambda.Code.fromAsset('lambda'),
        environment: {
          USERS_TABLE: usersTable.tableName,
<<<<<<< HEAD
          ROLE:'user'
        },
      });
      usersTable.grantWriteData(postConfirmationHandlerUser);

      const postConfirmationHandlerBusiness = new lambda.Function(this, 'PostConfirmationHandlerBusiness', {
        runtime: lambda.Runtime.NODEJS_20_X,
        handler: 'createUserBusiness.handler',
        code: lambda.Code.fromAsset('lambda'),
        environment: {
          USERS_TABLE: usersTable.tableName,
          ROLE:'business'
        },
      });
      usersTable.grantWriteData(postConfirmationHandlerBusiness);
=======
        },
      });
      usersTable.grantWriteData(postConfirmationHandler);
>>>>>>> ae537f0e

      // userPool - Customers
      const userPool_Customer = new cognito.UserPool(this, 'userPool_Customer', {
        userPoolName: 'myRewardsUsers',
        selfSignUpEnabled: true,
        signInAliases: {
          email: true,
        },
        autoVerify: { email: true },
        standardAttributes: {
          email: { required: true, mutable: true },
          birthdate:{ required: false, mutable: true },
          givenName:{ required: true, mutable: true },
          familyName:{ required: true, mutable: true },
        },
        passwordPolicy: {
          minLength: 8,
          requireLowercase: true,
          requireUppercase: true,
        },
        lambdaTriggers:{
<<<<<<< HEAD
          postConfirmation: postConfirmationHandlerBusiness
=======
          postConfirmation: postConfirmationHandler
>>>>>>> ae537f0e
        },
        removalPolicy: cdk.RemovalPolicy.RETAIN_ON_UPDATE_OR_DELETE,
      });
      
      // userPool - Business
      const userPool_Business = new cognito.UserPool(this, 'userPool_Business', {
        userPoolName: 'myRewardsBusiness',
        selfSignUpEnabled: true,
        signInAliases: {
            email: true,
        },
        autoVerify: { email: true },
        standardAttributes: {
          email: { required: true, mutable: true },
          birthdate:{ required: false, mutable: true },
          givenName:{ required: true, mutable: true },
          familyName:{ required: true, mutable: true },
      },
        customAttributes: {
          role: new cognito.StringAttribute({ mutable: true })
        },
        passwordPolicy: {
            minLength: 8,
            requireLowercase: true,
            requireUppercase: true,
        },
        lambdaTriggers:{
          postConfirmation: postConfirmationHandlerUser
        },
        removalPolicy: cdk.RemovalPolicy.RETAIN_ON_UPDATE_OR_DELETE,
      });

      // userPool - Admin
      const userPool_Admin = new cognito.UserPool(this, 'userPool_Admin', {
        userPoolName: 'myRewardsAdmin',
        selfSignUpEnabled: true,
        signInAliases: {
            email: true,
        },
        autoVerify: { email: true },
        standardAttributes: {
            email: { required: true, mutable: true },
        },
        customAttributes: {
          role: new cognito.StringAttribute({ mutable: true })
        },
        passwordPolicy: {
            minLength: 8,
            requireLowercase: true,
            requireUppercase: true,
        },
        removalPolicy: cdk.RemovalPolicy.RETAIN_ON_UPDATE_OR_DELETE,
      });

      // cognito Domain - Customer
      const cognitoDomain_Customer = new cognito.UserPoolDomain(this, 'CognitoDomain_Customer', {
          userPool:userPool_Customer,
          cognitoDomain: {
            domainPrefix: `${props.stageName}-customer`,
          },
      });

      // cognito Domain - Business
      const cognitoDomain_Business = new cognito.UserPoolDomain(this, 'CognitoDomain_Business', {
        userPool:userPool_Business,
        cognitoDomain: {
          domainPrefix: `${props.stageName}-business`,
        },
      });

      // cognito Domain - Admin
      const cognitoDomain_Admin = new cognito.UserPoolDomain(this, 'CognitoDomain_Admin', {
        userPool:userPool_Admin,
        cognitoDomain: {
          domainPrefix: `${props.stageName}-admin`,
        },
      });

      // userPool Client - Customers
      const userPoolClient_Customer = new cognito.UserPoolClient(this, 'userPoolClient_Customer', {
          userPoolClientName:`${props.stageName}-mobileUserPoolClient`,
          userPool:userPool_Customer,
          generateSecret: false,
          supportedIdentityProviders: [cognito.UserPoolClientIdentityProvider.GOOGLE],
          authFlows: {
            userPassword: true,
            userSrp: true,
          },
          oAuth: {
            flows: {
              authorizationCodeGrant: true,
            },
            callbackUrls: ['exp://127.0.0.1:19000/--/'],
            logoutUrls: ['exp://127.0.0.1:19000/--/'],
          }
        });

      // userPool Client - Business
      const userPoolClient_Business = new cognito.UserPoolClient(this, 'userPoolClient_Business', {
        userPool:userPool_Business,
        generateSecret: false,
        authFlows: {
          userPassword: true,
          userSrp: true,
        },
        oAuth: {
          flows: {
            implicitCodeGrant: true,
          },
          callbackUrls: ['exp://127.0.0.1:19000/--/'],
          logoutUrls: ['exp://127.0.0.1:19000/--/'],
        }
      });

      // userPool Client - Admin
      const userPoolClient_Admin = new cognito.UserPoolClient(this, 'userPoolClient_Admin', {
        userPool:userPool_Admin,
        generateSecret: false,
        authFlows: {
          userPassword: true,
          userSrp: true,
        },
        oAuth: {
          flows: {
            implicitCodeGrant: true,
          },
          callbackUrls: ['exp://127.0.0.1:19000/--/'],
          logoutUrls: ['exp://127.0.0.1:19000/--/'],
        }
      });

      // Identity Pool
      const identityPool_Users = new cognito.CfnIdentityPool(this, 'myRewards_IdentityPool_User', {
        allowUnauthenticatedIdentities: true,
        cognitoIdentityProviders: [
          {
            clientId: userPoolClient_Customer.userPoolClientId,
            providerName: userPool_Customer.userPoolProviderName,
          }
        ],
      });

      const identityPool_Business = new cognito.CfnIdentityPool(this, 'myRewards_IdentityPool_Business', {
        allowUnauthenticatedIdentities: true,
        cognitoIdentityProviders: [
          {
            clientId: userPoolClient_Customer.userPoolClientId,
            providerName: userPool_Customer.userPoolProviderName,
          }
        ],
      });

      // Authenticated Role for User (aka Customer)
      const authenticatedPolicy_User = new iam.PolicyDocument({
        statements: [
          new iam.PolicyStatement({
            actions: [
              'execute-api:Invoke',
            ],
            resources: [`arn:aws:execute-api:${this.region}:${props.env?.account}:*`], 
          }),
        ],
      });
        
      const unauthenticatedPolicy_User = new iam.PolicyDocument({
        statements: [
          new iam.PolicyStatement({
            actions: [
              'dynamodb:ListStreams',
              'dynamodb:DescribeStream',
              'dynamodb:GetRecords',
              'dynamodb:GetShardIterator',
            ],
            resources: [`arn:aws:dynamodb:${this.region}:${props.env?.account}:table/*`], 
          }),
        ],
      });

      const unauthenticatedRole_User = new iam.Role(this, 'UnauthenticatedRole_User', {
          assumedBy: new iam.FederatedPrincipal('cognito-identity.amazonaws.com', {
            'StringEquals': { 'cognito-identity.amazonaws.com:aud': identityPool_Users.ref },
            'ForAnyValue:StringLike': { 'cognito-identity.amazonaws.com:amr': 'unauthenticated' }
          }, 'sts:AssumeRoleWithWebIdentity'),
          inlinePolicies: {
              'unauthenticatedPolicy': unauthenticatedPolicy_User,
          },
      });

      const authenticatedRole_User = new iam.Role(this, 'AuthenticatedRole_User', {
          assumedBy: new iam.FederatedPrincipal('cognito-identity.amazonaws.com', {
            'StringEquals': { 'cognito-identity.amazonaws.com:aud': identityPool_Users.ref },
            'ForAnyValue:StringLike': { 'cognito-identity.amazonaws.com:amr': 'authenticated' }
          }, 'sts:AssumeRoleWithWebIdentity'),
          inlinePolicies: {
              'authenticatedPolicy': authenticatedPolicy_User,
          },
      });

      // Authenticated Role for Business
      const authenticatedPolicy_Business = new iam.PolicyDocument({
        statements: [
          new iam.PolicyStatement({
            actions: [
              'execute-api:Invoke',
            ],
            resources: [`arn:aws:execute-api:${this.region}:${props.env?.account}:*`], 
          }),
        ],
      });
        
      const unauthenticatedPolicy_Business = new iam.PolicyDocument({
        statements: [
          new iam.PolicyStatement({
            actions: [
              'dynamodb:ListStreams',
              'dynamodb:DescribeStream',
              'dynamodb:GetRecords',
              'dynamodb:GetShardIterator',
            ],
            resources: [`arn:aws:dynamodb:${this.region}:${props.env?.account}:table/*`], 
          }),
        ],
      });
      
      const unauthenticatedRole_Business = new iam.Role(this, 'UnauthenticatedRole_Business', {
        assumedBy: new iam.FederatedPrincipal('cognito-identity.amazonaws.com', {
          'StringEquals': { 'cognito-identity.amazonaws.com:aud': identityPool_Business.ref },
          'ForAnyValue:StringLike': { 'cognito-identity.amazonaws.com:amr': 'unauthenticated' }
        }, 'sts:AssumeRoleWithWebIdentity'),
        inlinePolicies: {
            'unauthenticatedPolicy': unauthenticatedPolicy_Business,
        },
    });

      const authenticatedRole_Business = new iam.Role(this, 'AuthenticatedRole_Business', {
          assumedBy: new iam.FederatedPrincipal('cognito-identity.amazonaws.com', {
            'StringEquals': { 'cognito-identity.amazonaws.com:aud': identityPool_Business.ref },
            'ForAnyValue:StringLike': { 'cognito-identity.amazonaws.com:amr': 'authenticated' }
          }, 'sts:AssumeRoleWithWebIdentity'),
          inlinePolicies: {
              'authenticatedPolicy': authenticatedPolicy_Business,
          },
      });

      // Google Authentication option
      const googleClientSecret = secretsmanager.Secret.fromSecretNameV2(this, 'GoogleClientSecret', 'googleSecret').secretValue;
      const googleClient = secretsmanager.Secret.fromSecretNameV2(this, 'GoogleClientId', 'googleClient');
      
      const clientValue = googleClient.secretValue.unsafeUnwrap(); 
      
      const googleProvider = new cognito.UserPoolIdentityProviderGoogle(this, 'GoogleProvider', {
        userPool: userPool_Customer,
        clientId:clientValue,
        clientSecretValue: googleClientSecret,
        scopes: ['openid', 'email', 'profile'],
        attributeMapping: {
          email: cognito.ProviderAttribute.GOOGLE_EMAIL,
          givenName: cognito.ProviderAttribute.GOOGLE_GIVEN_NAME,
          familyName: cognito.ProviderAttribute.GOOGLE_FAMILY_NAME,
          birthdate: cognito.ProviderAttribute.GOOGLE_BIRTHDAYS
        },
      });
      
      // Register the identity provider with the user pool
      userPoolClient_Customer.node.addDependency(googleProvider);
      userPool_Customer.registerIdentityProvider(googleProvider);
      userPoolClient_Business.node.addDependency(googleProvider);
      userPool_Business.registerIdentityProvider(googleProvider);

      // attach roles to cognito User+Business
      new cognito.CfnIdentityPoolRoleAttachment(this, 'IdentityPoolRoleAttachment_User', {
          identityPoolId: identityPool_Users.ref,
          roles: {
          'authenticated': authenticatedRole_User.roleArn,
          'unauthenticated': unauthenticatedRole_User.roleArn,
          }
      });
      new cognito.CfnIdentityPoolRoleAttachment(this, 'IdentityPoolRoleAttachment_Business', {
        identityPoolId: identityPool_Business.ref,
        roles: {
        'authenticated': authenticatedRole_Business.roleArn,
        'unauthenticated': unauthenticatedRole_Business.roleArn,
        }
      });

      // Custom Userpool Domain Configuration for Users
      const hostedZoneIdAuth = cdk.Fn.importValue(`${props.stageName}-Auth-HostedZoneId`);
      const hostedZoneAuth = route53.HostedZone.fromHostedZoneAttributes(this, 'HostedZoneAuth', {
        hostedZoneId: hostedZoneIdAuth,
        zoneName: `${props.authDomain}.${DOMAIN}`,
      });

      const aRecord = new route53.ARecord(this, `${props.stageName}-AuthARecord-Parent`, {
        zone: hostedZoneAuth,
        target: route53.RecordTarget.fromAlias(new targets.UserPoolDomainTarget(cognitoDomain_Customer)),
        deleteExisting: true,
      });
      const aRecordUser = new route53.ARecord(this, `${props.stageName}-User-AuthARecord`, {
        zone: hostedZoneAuth,
        recordName:'user',
        target: route53.RecordTarget.fromAlias(new targets.UserPoolDomainTarget(cognitoDomain_Customer)),
        deleteExisting: true,
      });
      const aRecordBusiness = new route53.ARecord(this, `${props.stageName}-Business-AuthARecord`, {
        zone: hostedZoneAuth,
        recordName:'business',
        target: route53.RecordTarget.fromAlias(new targets.UserPoolDomainTarget(cognitoDomain_Business)),
        deleteExisting: true,
      });

      aRecordUser.applyRemovalPolicy(cdk.RemovalPolicy.RETAIN_ON_UPDATE_OR_DELETE);
      aRecordBusiness.applyRemovalPolicy(cdk.RemovalPolicy.RETAIN_ON_UPDATE_OR_DELETE);

      const certificateAuth = new acm.Certificate(this, 'AuthCertificate', {
        domainName: `${props.authDomain}.${DOMAIN}`,
        subjectAlternativeNames:[
          `user.${props.authDomain}.${DOMAIN}`,
          `business.${props.authDomain}.${DOMAIN}`
        ],
        validation: acm.CertificateValidation.fromDns(hostedZoneAuth),
      });
  
      const cognitoDomainUser = userPool_Customer.addDomain('addingCustomerDomain', {
        customDomain: {
          domainName: `user.${props.authDomain}.${DOMAIN}`,
          certificate: certificateAuth
        },
      });
      const cognitoDomainBusiness = userPool_Business.addDomain('addingBusinessDomain', {
        customDomain: {
          domainName: `business.${props.authDomain}.${DOMAIN}`,
          certificate: certificateAuth
        },
      });

      cognitoDomainUser.node.addDependency(aRecord)
      cognitoDomainUser.node.addDependency(aRecordUser)
      cognitoDomainBusiness.node.addDependency(aRecord)
      cognitoDomainBusiness.node.addDependency(aRecordBusiness)


      // ----- UserPools ------
      new cdk.CfnOutput(this, UPC_CUSTOMER, {
          value: userPoolClient_Customer.userPoolClientId,
          description: 'The ID of the Cognito User Pool Client',
          exportName: UPC_CUSTOMER
      });
      new cdk.CfnOutput(this, UP_CUSTOMER_ID, {
        value: userPool_Customer.userPoolId,
        description: 'The ID of the User Pool',
        exportName: UP_CUSTOMER_ID
      });
      new cdk.CfnOutput(this, CUSTOMER_DOMAIN, {
        value: cognitoDomain_Customer.domainName,
        description: 'The Domain of the Cognito User Pool',
        exportName: CUSTOMER_DOMAIN
      });
      new cdk.CfnOutput(this, UPC_BUSINESS, {
        value: userPoolClient_Business.userPoolClientId,
        description: 'The ID of the Cognito User Pool Client',
        exportName: UPC_BUSINESS
      });
      new cdk.CfnOutput(this, UP_BUSINESS_ID, {
        value: userPool_Business.userPoolId,
        description: 'The ID of the User Pool',
        exportName: UP_BUSINESS_ID
      });
      new cdk.CfnOutput(this, BUSINESS_DOMAIN, {
        value: cognitoDomain_Business.domainName,
        description: 'The Domain of the Cognito User Pool',
        exportName: BUSINESS_DOMAIN
      });

      new cdk.CfnOutput(this, UPC_ADMIN, {
        value: userPoolClient_Admin.userPoolClientId,
        description: 'The ID of the Cognito User Pool Client',
        exportName: UPC_ADMIN
      });
      new cdk.CfnOutput(this, UP_ADMIN_ID, {
        value: userPool_Admin.userPoolId,
        description: 'The ID of the User Pool',
        exportName: UP_ADMIN_ID
      });
      new cdk.CfnOutput(this, ADMIN_DOMAIN, {
        value: cognitoDomain_Admin.domainName,
        description: 'The Domain of the Cognito User Pool',
        exportName: ADMIN_DOMAIN
      });

      new cdk.CfnOutput(this, IDENTITY_POOL_CUSTOMER, {
        value: identityPool_Users.attrId,
        description: 'The ID of the Cognito IdentityPool',
        exportName: IDENTITY_POOL_CUSTOMER
      });
      new cdk.CfnOutput(this, IDENTITY_POOL_BUSINESS, {
        value: identityPool_Business.attrId,
        description: 'The ID of the Cognito IdentityPool',
        exportName: IDENTITY_POOL_BUSINESS
      });

      new cdk.CfnOutput(this, AUTHENTICATED_ROLE, {
        value: authenticatedRole_User.roleArn,
        description: 'ARN of authenticated Role',
        exportName: AUTHENTICATED_ROLE
      });
      
    }
}<|MERGE_RESOLUTION|>--- conflicted
+++ resolved
@@ -31,18 +31,14 @@
       super(scope, id, props);
 
       const usersTable = dynamodb.Table.fromTableArn(this, 'ImportedUsersTable', cdk.Fn.importValue('UserTableARN'));
-      
-<<<<<<< HEAD
+     
       const postConfirmationHandlerUser = new lambda.Function(this, 'PostConfirmationHandlerUser', {
-=======
-      const postConfirmationHandler = new lambda.Function(this, 'PostConfirmationHandler', {
->>>>>>> ae537f0e
+
         runtime: lambda.Runtime.NODEJS_20_X,
         handler: 'createUser.handler',
         code: lambda.Code.fromAsset('lambda'),
         environment: {
           USERS_TABLE: usersTable.tableName,
-<<<<<<< HEAD
           ROLE:'user'
         },
       });
@@ -58,11 +54,6 @@
         },
       });
       usersTable.grantWriteData(postConfirmationHandlerBusiness);
-=======
-        },
-      });
-      usersTable.grantWriteData(postConfirmationHandler);
->>>>>>> ae537f0e
 
       // userPool - Customers
       const userPool_Customer = new cognito.UserPool(this, 'userPool_Customer', {
@@ -84,11 +75,7 @@
           requireUppercase: true,
         },
         lambdaTriggers:{
-<<<<<<< HEAD
           postConfirmation: postConfirmationHandlerBusiness
-=======
-          postConfirmation: postConfirmationHandler
->>>>>>> ae537f0e
         },
         removalPolicy: cdk.RemovalPolicy.RETAIN_ON_UPDATE_OR_DELETE,
       });
