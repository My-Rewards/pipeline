import * as cdk from 'aws-cdk-lib';
import { Construct } from 'constructs';
import * as cognito from 'aws-cdk-lib/aws-cognito';
import * as iam from 'aws-cdk-lib/aws-iam';
import { 
    AUTHENTICATED_ROLE, 
    UP_CUSTOMER_ID, 
    UPC_CUSTOMER,
    UP_BUSINESS_ID,
    UPC_BUSINESS,
    CUSTOMER_DOMAIN,
    BUSINESS_DOMAIN,
    ADMIN_DOMAIN,
    UP_ADMIN_ID,
    UPC_ADMIN,
    DOMAIN,
    IDENTITY_POOL_CUSTOMER,
    IDENTITY_POOL_BUSINESS,
 } from '../../global/constants';
import { UserPoolStackProps } from '../../global/props';
import * as secretsmanager from 'aws-cdk-lib/aws-secretsmanager';
import * as targets from 'aws-cdk-lib/aws-route53-targets';
import * as route53 from 'aws-cdk-lib/aws-route53';
import * as acm from 'aws-cdk-lib/aws-certificatemanager';
import * as lambda from 'aws-cdk-lib/aws-lambda';
import * as dynamodb from 'aws-cdk-lib/aws-dynamodb';
import * as nodejs from 'aws-cdk-lib/aws-lambda-nodejs'

export class UserPoolStack extends cdk.Stack {
    constructor(scope: Construct, id: string, props: UserPoolStackProps) {
      super(scope, id, props);

      const usersTable = dynamodb.Table.fromTableArn(this, 'ImportedUsersTable', cdk.Fn.importValue('UserTableARN'));

      const postConfirmationHandlerUser = new nodejs.NodejsFunction(this, "my-user-handler",{
        runtime: lambda.Runtime.NODEJS_20_X,
        entry: 'lambda/user/createUser.ts',
        handler: 'handler',
        environment: {
          TABLE: usersTable.tableName,
          ROLE:'user',
          EMAIL_SENDER:`no-reply@${props.authDomain}.${DOMAIN}`
        },
        bundling: {
          externalModules: ['aws-sdk']
        }
      })
      postConfirmationHandlerUser.addToRolePolicy(
        new iam.PolicyStatement({
          actions: ['ses:SendEmail', 'ses:SendRawEmail'],
          resources: ['*']
        })
      );
      usersTable.grantWriteData(postConfirmationHandlerUser);

      const postConfirmationHandlerBusiness = new nodejs.NodejsFunction(this, "my-business-handler",{
        runtime: lambda.Runtime.NODEJS_20_X,
        entry: 'lambda/user/createUserBusiness.ts',
        handler: 'handler',
        environment: {
          TABLE: usersTable.tableName,
          ROLE:'business',
          EMAIL_SENDER:`no-reply@${props.authDomain}.${DOMAIN}`
        },
        bundling: {
          externalModules: ['aws-sdk']
        }
      })
      postConfirmationHandlerBusiness.addToRolePolicy(
        new iam.PolicyStatement({
          actions: ['ses:SendEmail', 'ses:SendRawEmail'],
          resources: ['*']
        })
      );
      usersTable.grantWriteData(postConfirmationHandlerBusiness);

      // userPool - Customers
      const userPool_Customer = new cognito.UserPool(this, 'userPool_Customer', {
        userPoolName: 'myRewardsUsers',
        selfSignUpEnabled: true,
        signInAliases: {
          email: true,
        },
        autoVerify: { email: true },
        standardAttributes: {
          email: { required: true, mutable: true },
          birthdate:{ required: false, mutable: true },
          givenName:{ required: true, mutable: true },
          familyName:{ required: true, mutable: true },
        },
        passwordPolicy: {
          minLength: 8,
          requireLowercase: true,
          requireUppercase: true,
        },
        lambdaTriggers:{
          postConfirmation: postConfirmationHandlerUser
        },
        email: cognito.UserPoolEmail.withSES({
          sesRegion: props.env?.region || 'us-east-1',
          fromEmail: `no-reply@${props.authDomain}.${DOMAIN}`,
          fromName: 'MyRewards Authentication',
          sesVerifiedDomain: `${props.authDomain}.${DOMAIN}`,
        }),
        userVerification: {
          emailSubject: 'MyRewards Verification',
          emailBody: `
          <html>
            <head>
              <style>
                body { font-family: Arial, sans-serif; line-height: 1.6; color: #333; }
                .container { max-width: 600px; margin: 0 auto; padding: 20px; }
                .verification-section {
                  margin: 20px 0;
                  padding: 15px;
                  border: 1px solid #ddd;
                  border-radius: 4px;
                }
                .footer { margin-top: 20px; font-size: 12px; color: #666; }
              </style>
            </head>
            <body>
              <div class="container">
                <h1>Welcome to MyRewards!</h1>
                <p>Hello {given_name} {family_name},</p>
                <p>Thank you for signing up. You can verify your email address using the code below:</p>
    
                <div class="verification-section">
                  <p>Enter this code on the verification page:</p>
                  <p style="text-align: center; font-size: 24px; font-weight: bold;">{####}</p>
                </div>
    
                <p>The code will expire in 24 hours.</p>
                
                <div class="footer">
                  <p>If you didn't create this account, please ignore this email.</p>
                  <p>Best regards,<br>The MyRewards Team</p>
                </div>
              </div>
            </body>
          </html>
        `,
        emailStyle: cognito.VerificationEmailStyle.CODE, 
        },
        removalPolicy: cdk.RemovalPolicy.RETAIN_ON_UPDATE_OR_DELETE,
      });
      
      // userPool - Business
      const userPool_Business = new cognito.UserPool(this, 'userPool_Business', {
        userPoolName: 'myRewardsBusiness',
        selfSignUpEnabled: true,
        signInAliases: {
          email: true,
        },
        autoVerify: { email: true },
        standardAttributes: {
          email: { required: true, mutable: true },
          birthdate:{ required: false, mutable: true },
          givenName:{ required: true, mutable: true },
          familyName:{ required: true, mutable: true },
      },
        customAttributes: {
          role: new cognito.StringAttribute({ mutable: true }),
          linked: new cognito.NumberAttribute({ mutable: true })
        },
        passwordPolicy: {
            minLength: 8,
            requireLowercase: true,
            requireUppercase: true,
        },
        lambdaTriggers:{
          postConfirmation: postConfirmationHandlerBusiness,
        },
        email: cognito.UserPoolEmail.withSES({
          sesRegion: props.env?.region || 'us-east-1',
          fromEmail: `no-reply@${props.authDomain}.${DOMAIN}`,
          fromName: 'MyRewards',
          sesVerifiedDomain: `${props.authDomain}.${DOMAIN}`
        }),
        userVerification: {
          emailSubject: 'MyRewards Business - Verify your email'
        },
        removalPolicy: cdk.RemovalPolicy.RETAIN_ON_UPDATE_OR_DELETE,
      });

      // userPool - Admin
      const userPool_Admin = new cognito.UserPool(this, 'userPool_Admin', {
        userPoolName: 'myRewardsAdmin',
        selfSignUpEnabled: true,
        signInAliases: {
            email: true,
        },
        autoVerify: { email: true },
        standardAttributes: {
            email: { required: true, mutable: true },
        },
        customAttributes: {
          role: new cognito.StringAttribute({ mutable: true })
        },
        passwordPolicy: {
            minLength: 8,
            requireLowercase: true,
            requireUppercase: true,
        },
        removalPolicy: cdk.RemovalPolicy.RETAIN_ON_UPDATE_OR_DELETE,
      });
      
      // cognito Domain - Customer
      const cognitoDomain_Customer = new cognito.UserPoolDomain(this, 'CognitoDomain_Customer', {
          userPool:userPool_Customer,
          cognitoDomain: {
            domainPrefix: `${props.stageName}-customer`,
          },
      });

      // cognito Domain - Business
      const cognitoDomain_Business = new cognito.UserPoolDomain(this, 'CognitoDomain_Business', {
        userPool:userPool_Business,
        cognitoDomain: {
          domainPrefix: `${props.stageName}-business`,
        },
      });

      // cognito Domain - Admin
      const cognitoDomain_Admin = new cognito.UserPoolDomain(this, 'CognitoDomain_Admin', {
        userPool:userPool_Admin,
        cognitoDomain: {
          domainPrefix: `${props.stageName}-admin`,
        },
      });

      // userPool Client - Customers
      const userPoolClient_Customer = new cognito.UserPoolClient(this, 'userPoolClient_Customer', {
          userPoolClientName:`${props.stageName}-mobileUserPoolClient`,
          userPool:userPool_Customer,
          generateSecret: false,
          supportedIdentityProviders: [cognito.UserPoolClientIdentityProvider.GOOGLE],
          authFlows: {
            userPassword: true,
            userSrp: true,
          },
          oAuth: {
            flows: {
              authorizationCodeGrant: true,
            },
            callbackUrls: ['exp://127.0.0.1:19000/--/'],
            logoutUrls: ['exp://127.0.0.1:19000/--/'],
          }
        });

      // userPool Client - Business
      const userPoolClient_Business = new cognito.UserPoolClient(this, 'userPoolClient_Business', {
        userPoolClientName:`${props.stageName}-BusinessUserPoolClient`,
        userPool:userPool_Business,
        generateSecret: false,
        supportedIdentityProviders: [cognito.UserPoolClientIdentityProvider.GOOGLE],
        authFlows: {
          userPassword: true,
          userSrp: true,
        },
        oAuth: {
          flows: {
            authorizationCodeGrant: true,
          },
<<<<<<< HEAD
          callbackUrls: ['exp://127.0.0.1:19000/--/'],
          logoutUrls: ['exp://127.0.0.1:19000/--/'],
=======
          callbackUrls: [`https://${props.businessDomain}.${DOMAIN}/`, 'http://localhost:3000/'],
          logoutUrls: [`https://${props.businessDomain}.${DOMAIN}/`, 'http://localhost:3000/'],
>>>>>>> b14ccfb4
        }
      });

      // userPool Client - Admin
      const userPoolClient_Admin = new cognito.UserPoolClient(this, 'userPoolClient_Admin', {
        userPool:userPool_Admin,
        generateSecret: false,
        authFlows: {
          userPassword: true,
          userSrp: true,
        },
        oAuth: {
          flows: {
            implicitCodeGrant: true,
          },
          callbackUrls: ['exp://127.0.0.1:19000/--/'],
          logoutUrls: ['exp://127.0.0.1:19000/--/'],
        }
      });

      // Identity Pool
      const identityPool_Users = new cognito.CfnIdentityPool(this, 'myRewards_IdentityPool_User', {
        allowUnauthenticatedIdentities: true,
        cognitoIdentityProviders: [
          {
            clientId: userPoolClient_Customer.userPoolClientId,
            providerName: userPool_Customer.userPoolProviderName,
          }
        ],
      });

      const identityPool_Business = new cognito.CfnIdentityPool(this, 'myRewards_IdentityPool_Business', {
        allowUnauthenticatedIdentities: true,
        cognitoIdentityProviders: [
          {
            clientId: userPoolClient_Business.userPoolClientId,
            providerName: userPool_Business.userPoolProviderName,
          }
        ],
      });

      // Authenticated Role for User (aka Customer)
      const authenticatedPolicy_User = new iam.PolicyDocument({
        statements: [
          new iam.PolicyStatement({
            actions: [
              'execute-api:Invoke',
            ],
            resources: [`arn:aws:execute-api:${this.region}:${props.env?.account}:*`], 
          }),
        ],
      });
        
      const unauthenticatedPolicy_User = new iam.PolicyDocument({
        statements: [
          new iam.PolicyStatement({
            actions: [
              'dynamodb:ListStreams',
              'dynamodb:DescribeStream',
              'dynamodb:GetRecords',
              'dynamodb:GetShardIterator',
            ],
            resources: [`arn:aws:dynamodb:${this.region}:${props.env?.account}:table/*`], 
          }),
        ],
      });

      const unauthenticatedRole_User = new iam.Role(this, 'UnauthenticatedRole_User', {
          assumedBy: new iam.FederatedPrincipal('cognito-identity.amazonaws.com', {
            'StringEquals': { 'cognito-identity.amazonaws.com:aud': identityPool_Users.ref },
            'ForAnyValue:StringLike': { 'cognito-identity.amazonaws.com:amr': 'unauthenticated' }
          }, 'sts:AssumeRoleWithWebIdentity'),
          inlinePolicies: {
              'unauthenticatedPolicy': unauthenticatedPolicy_User,
          },
      });

      const authenticatedRole_User = new iam.Role(this, 'AuthenticatedRole_User', {
          assumedBy: new iam.FederatedPrincipal('cognito-identity.amazonaws.com', {
            'StringEquals': { 'cognito-identity.amazonaws.com:aud': identityPool_Users.ref },
            'ForAnyValue:StringLike': { 'cognito-identity.amazonaws.com:amr': 'authenticated' }
          }, 'sts:AssumeRoleWithWebIdentity'),
          inlinePolicies: {
              'authenticatedPolicy': authenticatedPolicy_User,
          },
      });

      // Authenticated Role for Business
      const authenticatedPolicy_Business = new iam.PolicyDocument({
        statements: [
          new iam.PolicyStatement({
            actions: [
              'execute-api:Invoke',
            ],
            resources: [`arn:aws:execute-api:${this.region}:${props.env?.account}:*`], 
          }),
        ],
      });
        
      const unauthenticatedPolicy_Business = new iam.PolicyDocument({
        statements: [
          new iam.PolicyStatement({
            actions: [
              'dynamodb:ListStreams',
              'dynamodb:DescribeStream',
              'dynamodb:GetRecords',
              'dynamodb:GetShardIterator',
            ],
            resources: [`arn:aws:dynamodb:${this.region}:${props.env?.account}:table/*`], 
          }),
        ],
      });
      
      const unauthenticatedRole_Business = new iam.Role(this, 'UnauthenticatedRole_Business', {
        assumedBy: new iam.FederatedPrincipal('cognito-identity.amazonaws.com', {
          'StringEquals': { 'cognito-identity.amazonaws.com:aud': identityPool_Business.ref },
          'ForAnyValue:StringLike': { 'cognito-identity.amazonaws.com:amr': 'unauthenticated' }
        }, 'sts:AssumeRoleWithWebIdentity'),
        inlinePolicies: {
            'unauthenticatedPolicy': unauthenticatedPolicy_Business,
        },
    });

      const authenticatedRole_Business = new iam.Role(this, 'AuthenticatedRole_Business', {
          assumedBy: new iam.FederatedPrincipal('cognito-identity.amazonaws.com', {
            'StringEquals': { 'cognito-identity.amazonaws.com:aud': identityPool_Business.ref },
            'ForAnyValue:StringLike': { 'cognito-identity.amazonaws.com:amr': 'authenticated' }
          }, 'sts:AssumeRoleWithWebIdentity'),
          inlinePolicies: {
              'authenticatedPolicy': authenticatedPolicy_Business,
          },
      });

      // Google Authentication option
      const secretData =  secretsmanager.Secret.fromSecretNameV2(this, 'GoogleAPI', 'google/api');

      const googleClient = secretData.secretValueFromJson('client_id');
      const googleClientSecret = secretData.secretValueFromJson('client_secret');
      const clientValue = googleClient.unsafeUnwrap(); 
      
      const googleProviderCustomer = new cognito.UserPoolIdentityProviderGoogle(this, 'GoogleProvider', {
        userPool: userPool_Customer,
        clientId: clientValue,
        clientSecretValue: googleClientSecret,
        scopes: ['openid', 'email', 'profile'],
        attributeMapping: {
          email: cognito.ProviderAttribute.GOOGLE_EMAIL,
          givenName: cognito.ProviderAttribute.GOOGLE_GIVEN_NAME,
          familyName: cognito.ProviderAttribute.GOOGLE_FAMILY_NAME,
          birthdate: cognito.ProviderAttribute.GOOGLE_BIRTHDAYS
        },
      });

      const googleProviderBusiness = new cognito.UserPoolIdentityProviderGoogle(this, 'GoogleProvider_Business', {
        userPool: userPool_Business,
        clientId: clientValue,
        clientSecretValue: googleClientSecret,
        scopes: ['openid', 'email', 'profile'],
        attributeMapping: {
          email: cognito.ProviderAttribute.GOOGLE_EMAIL,
          givenName: cognito.ProviderAttribute.GOOGLE_GIVEN_NAME,
          familyName: cognito.ProviderAttribute.GOOGLE_FAMILY_NAME,
          birthdate: cognito.ProviderAttribute.GOOGLE_BIRTHDAYS,
        },
      });
      
      // Register the identity provider with the user pool
      userPoolClient_Customer.node.addDependency(googleProviderCustomer);
      userPool_Customer.registerIdentityProvider(googleProviderCustomer);
      userPoolClient_Business.node.addDependency(googleProviderBusiness);
      userPool_Business.registerIdentityProvider(googleProviderBusiness);

      // attach roles to cognito User+Business
      new cognito.CfnIdentityPoolRoleAttachment(this, 'IdentityPoolRoleAttachment_User', {
          identityPoolId: identityPool_Users.ref,
          roles: {
          'authenticated': authenticatedRole_User.roleArn,
          'unauthenticated': unauthenticatedRole_User.roleArn,
          }
      });
      new cognito.CfnIdentityPoolRoleAttachment(this, 'IdentityPoolRoleAttachment_Business', {
        identityPoolId: identityPool_Business.ref,
        roles: {
        'authenticated': authenticatedRole_Business.roleArn,
        'unauthenticated': unauthenticatedRole_Business.roleArn,
        }
      });

      // Custom Userpool Domain Configuration for Users
      const hostedZoneIdAuth = cdk.Fn.importValue(`${props.stageName}-Auth-HostedZoneId`);
      const hostedZoneAuth = route53.HostedZone.fromHostedZoneAttributes(this, 'HostedZoneAuth', {
        hostedZoneId: hostedZoneIdAuth,
        zoneName: `${props.authDomain}.${DOMAIN}`,
      });
      
      const aRecord = new route53.ARecord(this, `${props.stageName}-AuthARecord-Parent`, {
        zone: hostedZoneAuth,
        target: route53.RecordTarget.fromAlias(new targets.UserPoolDomainTarget(cognitoDomain_Customer)),
        deleteExisting: true,
      });
      const aRecordUser = new route53.ARecord(this, `${props.stageName}-User-AuthARecord`, {
        zone: hostedZoneAuth,
        recordName:'user',
        target: route53.RecordTarget.fromAlias(new targets.UserPoolDomainTarget(cognitoDomain_Customer)),
        deleteExisting: true,
      });
      const aRecordBusiness = new route53.ARecord(this, `${props.stageName}-Business-AuthARecord`, {
        zone: hostedZoneAuth,
        recordName:'business',
        target: route53.RecordTarget.fromAlias(new targets.UserPoolDomainTarget(cognitoDomain_Business)),
        deleteExisting: true,
      });

      aRecordUser.applyRemovalPolicy(cdk.RemovalPolicy.RETAIN_ON_UPDATE_OR_DELETE);
      aRecordBusiness.applyRemovalPolicy(cdk.RemovalPolicy.RETAIN_ON_UPDATE_OR_DELETE);

      const certificateAuth = new acm.Certificate(this, 'AuthCertificate', {
        domainName: `${props.authDomain}.${DOMAIN}`,
        subjectAlternativeNames:[
          `user.${props.authDomain}.${DOMAIN}`,
          `business.${props.authDomain}.${DOMAIN}`
        ],
        validation: acm.CertificateValidation.fromDns(hostedZoneAuth),
      });
  
      const cognitoDomainUser = userPool_Customer.addDomain('addingCustomerDomain', {
        customDomain: {
          domainName: `user.${props.authDomain}.${DOMAIN}`,
          certificate: certificateAuth
        },
      });
      const cognitoDomainBusiness = userPool_Business.addDomain('addingBusinessDomain', {
        customDomain: {
          domainName: `business.${props.authDomain}.${DOMAIN}`,
          certificate: certificateAuth
        },
      });

      cognitoDomainUser.node.addDependency(aRecord)
      cognitoDomainUser.node.addDependency(aRecordUser)
      cognitoDomainBusiness.node.addDependency(aRecord)
      cognitoDomainBusiness.node.addDependency(aRecordBusiness)


      // ----- UserPools ------
      new cdk.CfnOutput(this, UPC_CUSTOMER, {
          value: userPoolClient_Customer.userPoolClientId,
          description: 'The ID of the Cognito User Pool Client',
          exportName: UPC_CUSTOMER
      });
      new cdk.CfnOutput(this, UP_CUSTOMER_ID, {
        value: userPool_Customer.userPoolId,
        description: 'The ID of the User Pool',
        exportName: UP_CUSTOMER_ID
      });
      new cdk.CfnOutput(this, CUSTOMER_DOMAIN, {
<<<<<<< HEAD
        value: cognitoDomain_Customer.cloudFrontEndpoint,
=======
        value: cognitoDomain_Customer.cloudFrontDomainName,
>>>>>>> b14ccfb4
        description: 'The Domain of the Cognito User Pool',
        exportName: CUSTOMER_DOMAIN
      });
      new cdk.CfnOutput(this, UPC_BUSINESS, {
        value: userPoolClient_Business.userPoolClientId,
        description: 'The ID of the Cognito User Pool Client',
        exportName: UPC_BUSINESS
      });
      new cdk.CfnOutput(this, UP_BUSINESS_ID, {
        value: userPool_Business.userPoolId,
        description: 'The ID of the User Pool',
        exportName: UP_BUSINESS_ID
      });
      new cdk.CfnOutput(this, BUSINESS_DOMAIN, {
<<<<<<< HEAD
        value: cognitoDomain_Business.cloudFrontEndpoint,
=======
        value: cognitoDomain_Business.cloudFrontDomainName,
>>>>>>> b14ccfb4
        description: 'The Domain of the Cognito User Pool',
        exportName: BUSINESS_DOMAIN
      });

      new cdk.CfnOutput(this, UPC_ADMIN, {
        value: userPoolClient_Admin.userPoolClientId,
        description: 'The ID of the Cognito User Pool Client',
        exportName: UPC_ADMIN
      });
      new cdk.CfnOutput(this, UP_ADMIN_ID, {
        value: userPool_Admin.userPoolId,
        description: 'The ID of the User Pool',
        exportName: UP_ADMIN_ID
      });
      new cdk.CfnOutput(this, ADMIN_DOMAIN, {
<<<<<<< HEAD
        value: cognitoDomain_Admin.cloudFrontEndpoint,
=======
        value: cognitoDomain_Admin.cloudFrontDomainName,
>>>>>>> b14ccfb4
        description: 'The Domain of the Cognito User Pool',
        exportName: ADMIN_DOMAIN
      });

      new cdk.CfnOutput(this, IDENTITY_POOL_CUSTOMER, {
        value: identityPool_Users.attrId,
        description: 'The ID of the Cognito IdentityPool',
        exportName: IDENTITY_POOL_CUSTOMER
      });
      new cdk.CfnOutput(this, IDENTITY_POOL_BUSINESS, {
        value: identityPool_Business.attrId,
        description: 'The ID of the Cognito IdentityPool',
        exportName: IDENTITY_POOL_BUSINESS
      });

      new cdk.CfnOutput(this, AUTHENTICATED_ROLE, {
        value: authenticatedRole_User.roleArn,
        description: 'ARN of authenticated Role',
        exportName: AUTHENTICATED_ROLE
      });
      
    }
}<|MERGE_RESOLUTION|>--- conflicted
+++ resolved
@@ -262,13 +262,8 @@
           flows: {
             authorizationCodeGrant: true,
           },
-<<<<<<< HEAD
-          callbackUrls: ['exp://127.0.0.1:19000/--/'],
-          logoutUrls: ['exp://127.0.0.1:19000/--/'],
-=======
           callbackUrls: [`https://${props.businessDomain}.${DOMAIN}/`, 'http://localhost:3000/'],
           logoutUrls: [`https://${props.businessDomain}.${DOMAIN}/`, 'http://localhost:3000/'],
->>>>>>> b14ccfb4
         }
       });
 
@@ -525,11 +520,7 @@
         exportName: UP_CUSTOMER_ID
       });
       new cdk.CfnOutput(this, CUSTOMER_DOMAIN, {
-<<<<<<< HEAD
         value: cognitoDomain_Customer.cloudFrontEndpoint,
-=======
-        value: cognitoDomain_Customer.cloudFrontDomainName,
->>>>>>> b14ccfb4
         description: 'The Domain of the Cognito User Pool',
         exportName: CUSTOMER_DOMAIN
       });
@@ -544,11 +535,7 @@
         exportName: UP_BUSINESS_ID
       });
       new cdk.CfnOutput(this, BUSINESS_DOMAIN, {
-<<<<<<< HEAD
         value: cognitoDomain_Business.cloudFrontEndpoint,
-=======
-        value: cognitoDomain_Business.cloudFrontDomainName,
->>>>>>> b14ccfb4
         description: 'The Domain of the Cognito User Pool',
         exportName: BUSINESS_DOMAIN
       });
@@ -564,11 +551,7 @@
         exportName: UP_ADMIN_ID
       });
       new cdk.CfnOutput(this, ADMIN_DOMAIN, {
-<<<<<<< HEAD
         value: cognitoDomain_Admin.cloudFrontEndpoint,
-=======
-        value: cognitoDomain_Admin.cloudFrontDomainName,
->>>>>>> b14ccfb4
         description: 'The Domain of the Cognito User Pool',
         exportName: ADMIN_DOMAIN
       });
