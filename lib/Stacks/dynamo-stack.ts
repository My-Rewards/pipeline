import * as cdk from 'aws-cdk-lib';
import { Construct } from 'constructs';
import { aws_dynamodb } from 'aws-cdk-lib';
import { DynamoStackProps } from '../../global/props';

export class DynamoStack extends cdk.Stack {

  constructor(scope: Construct, id: string, props: DynamoStackProps) {
    super(scope, id, props);

    const isProd = props.stageName === 'prod';

    // users Table
    const userTable = new aws_dynamodb.Table(this, 'App-Users-Table', {
      tableName: `${props.stageName}-App-Users`,
      partitionKey: { name: 'id', type: aws_dynamodb.AttributeType.STRING },
      billingMode: aws_dynamodb.BillingMode.PAY_PER_REQUEST,
      removalPolicy:cdk.RemovalPolicy.RETAIN,
      pointInTimeRecoverySpecification: {
        pointInTimeRecoveryEnabled: true
      },
      deletionProtection:isProd
    });

    // business users Table
    const businessUserTable = new aws_dynamodb.Table(this, 'Business-Users-Table', {
      tableName: `${props.stageName}-Business-Users`,
      partitionKey: { name: 'id', type: aws_dynamodb.AttributeType.STRING },
      billingMode: aws_dynamodb.BillingMode.PAY_PER_REQUEST,
      removalPolicy:cdk.RemovalPolicy.RETAIN,
      pointInTimeRecoverySpecification: {
        pointInTimeRecoveryEnabled: true
      },
      deletionProtection:isProd
    });
    businessUserTable.addGlobalSecondaryIndex({
      indexName: "OrgIndex",
      partitionKey: { name: "orgId", type: aws_dynamodb.AttributeType.STRING },
      projectionType: aws_dynamodb.ProjectionType.ALL,
    });

    // Organizations Table
    const organizationTable = new aws_dynamodb.Table(this, 'Organizations-Table', {
      tableName: `${props.stageName}-Organizations`,
      partitionKey: { name: 'id', type: aws_dynamodb.AttributeType.STRING },
      billingMode: aws_dynamodb.BillingMode.PAY_PER_REQUEST,
      removalPolicy:cdk.RemovalPolicy.RETAIN,
      pointInTimeRecoverySpecification: {
        pointInTimeRecoveryEnabled: true
      },
      deletionProtection:isProd
    });

    // shops Table
    const shopTable = new aws_dynamodb.Table(this, 'Shops-Table', {
      tableName: `${props.stageName}-Shops`,
      partitionKey: { name: 'id', type: aws_dynamodb.AttributeType.STRING },
      billingMode: aws_dynamodb.BillingMode.PAY_PER_REQUEST,
      removalPolicy:cdk.RemovalPolicy.RETAIN,
      pointInTimeRecoverySpecification: {
        pointInTimeRecoveryEnabled: true
      },
      deletionProtection:isProd
    });
    shopTable.addGlobalSecondaryIndex({
      indexName: "OrgIndex",
      partitionKey: { name: "orgId", type: aws_dynamodb.AttributeType.STRING },
      projectionType: aws_dynamodb.ProjectionType.ALL,
    });

    // plans Table
<<<<<<< HEAD
    const planTable = new aws_dynamodb.Table(this, 'PlanTable', {
      partitionKey: { name: 'PK', type: aws_dynamodb.AttributeType.STRING },
      sortKey: { name: 'SK', type: aws_dynamodb.AttributeType.STRING },
      tableName: `Plans`,
=======
    const planTable = new aws_dynamodb.Table(this, 'Plans-Table', {
      tableName: `${props.stageName}-Plans`,
      partitionKey: { name: 'userId', type: aws_dynamodb.AttributeType.STRING },
      sortKey: { name: 'updatedAt', type: aws_dynamodb.AttributeType.STRING },
>>>>>>> 601e42b4
      billingMode: aws_dynamodb.BillingMode.PAY_PER_REQUEST,
      removalPolicy:cdk.RemovalPolicy.RETAIN,
      pointInTimeRecoverySpecification: {
        pointInTimeRecoveryEnabled: true
      },
      deletionProtection: isProd
    });
    planTable.addGlobalSecondaryIndex({
      indexName: 'orgId-index',
      partitionKey: { name: 'orgId', type: aws_dynamodb.AttributeType.STRING },
      sortKey: { name: 'updatedAt', type: aws_dynamodb.AttributeType.STRING },
    });
    planTable.addGlobalSecondaryIndex({
      indexName: 'Plan_id',
      partitionKey: { name: 'id', type: aws_dynamodb.AttributeType.STRING },
    });


    // visits Table
    const visitTable = new aws_dynamodb.Table(this, 'Visits-Table', {
      tableName: `${props.stageName}-Visits`,
      partitionKey: { name: 'id', type: aws_dynamodb.AttributeType.STRING },
      billingMode: aws_dynamodb.BillingMode.PAY_PER_REQUEST,
      removalPolicy:cdk.RemovalPolicy.RETAIN,
      deletionProtection:isProd
    });
    visitTable.addGlobalSecondaryIndex({
      indexName: 'user_id',
      partitionKey: { name: 'id', type: aws_dynamodb.AttributeType.STRING },
    });
    visitTable.addGlobalSecondaryIndex({
      indexName: 'org_id',
      partitionKey: { name: 'id', type: aws_dynamodb.AttributeType.STRING },
    });

<<<<<<< HEAD
    // likes Table
    const likesTable = new aws_dynamodb.Table(this, 'LikesTable', {
      partitionKey: { name: 'id', type: aws_dynamodb.AttributeType.STRING }, 
      tableName: `Likes`,
=======
    // Likes Table
    const likesTable = new aws_dynamodb.Table(this, 'Likes-Table', {
      tableName: `${props.stageName}-Likes`,
      partitionKey: { name: 'userId', type: aws_dynamodb.AttributeType.STRING },
      sortKey: { name: 'shopId', type: aws_dynamodb.AttributeType.STRING },
>>>>>>> 601e42b4
      billingMode: aws_dynamodb.BillingMode.PAY_PER_REQUEST,
      removalPolicy:cdk.RemovalPolicy.RETAIN,
      deletionProtection: isProd
    });
    likesTable.addGlobalSecondaryIndex({
      indexName: 'ShopLikes',
      partitionKey: { name: 'shopId', type: aws_dynamodb.AttributeType.STRING },
      sortKey: { name: 'userId', type: aws_dynamodb.AttributeType.STRING },
    });


    // Rewards Table
    const rewardsTable = new aws_dynamodb.Table(this, 'Rewards-Table', {
      tableName: `${props.stageName}-Rewards`,
      partitionKey: { name: 'id', type: aws_dynamodb.AttributeType.STRING },
      billingMode: aws_dynamodb.BillingMode.PAY_PER_REQUEST,
      removalPolicy:cdk.RemovalPolicy.RETAIN,
      pointInTimeRecoverySpecification: {
        pointInTimeRecoveryEnabled: true
      },
      deletionProtection:isProd
    });

    new cdk.CfnOutput(this, 'OrganizationTableARN', {
      value: organizationTable.tableArn,
      description: 'The Organization Table ARN',
      exportName: 'OrganizationTableARN',
    });

    new cdk.CfnOutput(this, 'UserTableARN', {
      value: userTable.tableArn,
      description: 'The Customer Users Table ARN',
      exportName: 'UserTableARN',
    });

    new cdk.CfnOutput(this, 'BizzUserTableARN', {
      value: businessUserTable.tableArn,
      description: 'The Business Users Table ARN',
      exportName: 'BizzUserTableARN',
    });

    new cdk.CfnOutput(this, 'ShopTableARN', {
      value: shopTable.tableArn,
      description: 'The Shop Table ARN',
      exportName: 'ShopTableARN',
    });

    new cdk.CfnOutput(this, 'PlanTableARN', {
      value: planTable.tableArn,
      description: 'The Plan Table ARN',
      exportName: 'PlanTableARN',
    });

    new cdk.CfnOutput(this, 'VisitTableARN', {
      value: visitTable.tableArn,
      description: 'The Visit Table ARN',
      exportName: 'VisitTableARN',
    });

    new cdk.CfnOutput(this, 'LikesTableARN', {
      value: likesTable.tableArn,
      description: 'The Likes Table ARN',
      exportName: 'LikesTableARN',
    });

    new cdk.CfnOutput(this, 'RewardsTableARN', {
      value: rewardsTable.tableArn,
      description: 'The Likes Table ARN',
      exportName: 'RewardsTableARN',
    });
  }
}<|MERGE_RESOLUTION|>--- conflicted
+++ resolved
@@ -69,17 +69,10 @@
     });
 
     // plans Table
-<<<<<<< HEAD
     const planTable = new aws_dynamodb.Table(this, 'PlanTable', {
       partitionKey: { name: 'PK', type: aws_dynamodb.AttributeType.STRING },
       sortKey: { name: 'SK', type: aws_dynamodb.AttributeType.STRING },
       tableName: `Plans`,
-=======
-    const planTable = new aws_dynamodb.Table(this, 'Plans-Table', {
-      tableName: `${props.stageName}-Plans`,
-      partitionKey: { name: 'userId', type: aws_dynamodb.AttributeType.STRING },
-      sortKey: { name: 'updatedAt', type: aws_dynamodb.AttributeType.STRING },
->>>>>>> 601e42b4
       billingMode: aws_dynamodb.BillingMode.PAY_PER_REQUEST,
       removalPolicy:cdk.RemovalPolicy.RETAIN,
       pointInTimeRecoverySpecification: {
@@ -115,18 +108,10 @@
       partitionKey: { name: 'id', type: aws_dynamodb.AttributeType.STRING },
     });
 
-<<<<<<< HEAD
     // likes Table
     const likesTable = new aws_dynamodb.Table(this, 'LikesTable', {
       partitionKey: { name: 'id', type: aws_dynamodb.AttributeType.STRING }, 
       tableName: `Likes`,
-=======
-    // Likes Table
-    const likesTable = new aws_dynamodb.Table(this, 'Likes-Table', {
-      tableName: `${props.stageName}-Likes`,
-      partitionKey: { name: 'userId', type: aws_dynamodb.AttributeType.STRING },
-      sortKey: { name: 'shopId', type: aws_dynamodb.AttributeType.STRING },
->>>>>>> 601e42b4
       billingMode: aws_dynamodb.BillingMode.PAY_PER_REQUEST,
       removalPolicy:cdk.RemovalPolicy.RETAIN,
       deletionProtection: isProd
