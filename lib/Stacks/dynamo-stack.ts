import * as cdk from 'aws-cdk-lib';
import { Construct } from 'constructs';
import { aws_dynamodb } from 'aws-cdk-lib';
import { GenericStackProps } from '../../global/props';

export class DynamoStack extends cdk.Stack {

  constructor(scope: Construct, id: string, props: GenericStackProps) {
    super(scope, id, props);

    const isProd = props.stageName === 'prod';

    // users Table
    const userTable = new aws_dynamodb.Table(this, 'App-Users-Table', {
      tableName: `${props.stageName}-App-Users`,
      partitionKey: { name: 'id', type: aws_dynamodb.AttributeType.STRING },
      billingMode: aws_dynamodb.BillingMode.PAY_PER_REQUEST,
      removalPolicy:cdk.RemovalPolicy.RETAIN,
      pointInTimeRecoverySpecification: {
        pointInTimeRecoveryEnabled: true
      },
      deletionProtection:isProd
    });

    // business users Table
    const businessUserTable = new aws_dynamodb.Table(this, 'Business-Users-Table', {
      tableName: `${props.stageName}-Business-Users`,
      partitionKey: { name: 'id', type: aws_dynamodb.AttributeType.STRING },
      billingMode: aws_dynamodb.BillingMode.PAY_PER_REQUEST,
      removalPolicy:cdk.RemovalPolicy.RETAIN,
      pointInTimeRecoverySpecification: {
        pointInTimeRecoveryEnabled: true
      },
      deletionProtection:isProd
    });
    businessUserTable.addGlobalSecondaryIndex({
      indexName: "OrgIndex",
      partitionKey: { name: "orgId", type: aws_dynamodb.AttributeType.STRING },
      projectionType: aws_dynamodb.ProjectionType.ALL,
    });

    // Organizations Table
    const organizationTable = new aws_dynamodb.Table(this, 'Organizations-Table', {
      tableName: `${props.stageName}-Organizations`,
      partitionKey: { name: 'id', type: aws_dynamodb.AttributeType.STRING },
      billingMode: aws_dynamodb.BillingMode.PAY_PER_REQUEST,
      removalPolicy:cdk.RemovalPolicy.RETAIN,
      pointInTimeRecoverySpecification: {
        pointInTimeRecoveryEnabled: true
      },
      deletionProtection:isProd
    });
    organizationTable.addGlobalSecondaryIndex({
      indexName: "name-index",
      partitionKey: { name: "search_name", type: aws_dynamodb.AttributeType.STRING },
      projectionType: aws_dynamodb.ProjectionType.INCLUDE,
      nonKeyAttributes: ["id", "name"]
    });

    // shops Table
    const shopTable = new aws_dynamodb.Table(this, 'Shops-Table', {
      tableName: `${props.stageName}-Shops`,
      partitionKey: { name: 'id', type: aws_dynamodb.AttributeType.STRING },
      billingMode: aws_dynamodb.BillingMode.PAY_PER_REQUEST,
      removalPolicy:cdk.RemovalPolicy.RETAIN,
      pointInTimeRecoverySpecification: {
        pointInTimeRecoveryEnabled: true
      },
      deletionProtection:isProd
    });
    shopTable.addGlobalSecondaryIndex({
      indexName: "OrgIndex",
      partitionKey: { name: "orgId", type: aws_dynamodb.AttributeType.STRING },
      projectionType: aws_dynamodb.ProjectionType.ALL,
    });

    // plans Table
<<<<<<< HEAD
    const planTable = new aws_dynamodb.Table(this, 'PlanTable', {
      partitionKey: { name: 'PK', type: aws_dynamodb.AttributeType.STRING },
      sortKey: { name: 'SK', type: aws_dynamodb.AttributeType.STRING },
      tableName: `Plans`,
=======
    const planTable = new aws_dynamodb.Table(this, 'Plans-Table', {
      tableName: `${props.stageName}-Plans`,
      partitionKey: { name: 'userId', type: aws_dynamodb.AttributeType.STRING },
      sortKey: { name: 'SK', type: aws_dynamodb.AttributeType.STRING },
>>>>>>> 24ee35d1
      billingMode: aws_dynamodb.BillingMode.PAY_PER_REQUEST,
      removalPolicy: cdk.RemovalPolicy.RETAIN,
      pointInTimeRecoverySpecification: {
        pointInTimeRecoveryEnabled: true
      },
      deletionProtection: isProd
    });
    planTable.addGlobalSecondaryIndex({
      indexName: 'byOrg',
      partitionKey: { name: 'orgId', type: aws_dynamodb.AttributeType.STRING },
      sortKey: { name: 'updatedAt', type: aws_dynamodb.AttributeType.STRING },
      projectionType: aws_dynamodb.ProjectionType.ALL
    });
    planTable.addGlobalSecondaryIndex({
      indexName: 'byPlanId',
      partitionKey: { name: 'id', type: aws_dynamodb.AttributeType.STRING },
      projectionType: aws_dynamodb.ProjectionType.ALL
    });

    // visits Table
    const visitTable = new aws_dynamodb.Table(this, 'Visits-Table', {
      tableName: `${props.stageName}-Visits`,
      partitionKey: { name: 'userId', type: aws_dynamodb.AttributeType.STRING },
      sortKey: { name: 'SK', type: aws_dynamodb.AttributeType.STRING },
      billingMode: aws_dynamodb.BillingMode.PAY_PER_REQUEST,
      removalPolicy:cdk.RemovalPolicy.RETAIN,
      deletionProtection:isProd
    });

    // likes Table
    const likesTable = new aws_dynamodb.Table(this, 'LikesTable', {
      partitionKey: { name: 'id', type: aws_dynamodb.AttributeType.STRING }, 
      tableName: `Likes`,
      billingMode: aws_dynamodb.BillingMode.PAY_PER_REQUEST,
      removalPolicy:cdk.RemovalPolicy.RETAIN,
      deletionProtection: isProd
    });
    likesTable.addGlobalSecondaryIndex({
      indexName: 'ShopLikes',
      partitionKey: { name: 'shopId', type: aws_dynamodb.AttributeType.STRING },
      sortKey: { name: 'userId', type: aws_dynamodb.AttributeType.STRING },
    });

    // Rewards Table
    const rewardsTable = new aws_dynamodb.Table(this, 'Rewards-Table', {
      tableName: `${props.stageName}-Rewards`,
      partitionKey: { name: 'id', type: aws_dynamodb.AttributeType.STRING },
      billingMode: aws_dynamodb.BillingMode.PAY_PER_REQUEST,
      removalPolicy:cdk.RemovalPolicy.RETAIN,
      pointInTimeRecoverySpecification: {
        pointInTimeRecoveryEnabled: true
      },
      deletionProtection:isProd
    });

    new cdk.CfnOutput(this, 'OrganizationTableARN', {
      value: organizationTable.tableArn,
      description: 'The Organization Table ARN',
      exportName: 'OrganizationTableARN',
    });

    new cdk.CfnOutput(this, 'UserTableARN', {
      value: userTable.tableArn,
      description: 'The Customer Users Table ARN',
      exportName: 'UserTableARN',
    });

    new cdk.CfnOutput(this, 'BizzUserTableARN', {
      value: businessUserTable.tableArn,
      description: 'The Business Users Table ARN',
      exportName: 'BizzUserTableARN',
    });

    new cdk.CfnOutput(this, 'ShopTableARN', {
      value: shopTable.tableArn,
      description: 'The Shop Table ARN',
      exportName: 'ShopTableARN',
    });

    new cdk.CfnOutput(this, 'PlanTableARN', {
      value: planTable.tableArn,
      description: 'The Plan Table ARN',
      exportName: 'PlanTableARN',
    });

    new cdk.CfnOutput(this, 'VisitTableARN', {
      value: visitTable.tableArn,
      description: 'The Visit Table ARN',
      exportName: 'VisitTableARN',
    });

    new cdk.CfnOutput(this, 'LikesTableARN', {
      value: likesTable.tableArn,
      description: 'The Likes Table ARN',
      exportName: 'LikesTableARN',
    });

    new cdk.CfnOutput(this, 'RewardsTableARN', {
      value: rewardsTable.tableArn,
      description: 'The Likes Table ARN',
      exportName: 'RewardsTableARN',
    });
  }
}<|MERGE_RESOLUTION|>--- conflicted
+++ resolved
@@ -75,17 +75,10 @@
     });
 
     // plans Table
-<<<<<<< HEAD
-    const planTable = new aws_dynamodb.Table(this, 'PlanTable', {
-      partitionKey: { name: 'PK', type: aws_dynamodb.AttributeType.STRING },
-      sortKey: { name: 'SK', type: aws_dynamodb.AttributeType.STRING },
-      tableName: `Plans`,
-=======
     const planTable = new aws_dynamodb.Table(this, 'Plans-Table', {
       tableName: `${props.stageName}-Plans`,
       partitionKey: { name: 'userId', type: aws_dynamodb.AttributeType.STRING },
-      sortKey: { name: 'SK', type: aws_dynamodb.AttributeType.STRING },
->>>>>>> 24ee35d1
+      sortKey: { name: 'orgId', type: aws_dynamodb.AttributeType.STRING },
       billingMode: aws_dynamodb.BillingMode.PAY_PER_REQUEST,
       removalPolicy: cdk.RemovalPolicy.RETAIN,
       pointInTimeRecoverySpecification: {
